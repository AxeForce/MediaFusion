--- conflicted
+++ resolved
@@ -13,12 +13,9 @@
 from db.redis_database import REDIS_ASYNC_CLIENT
 from db.schemas import UserData
 from utils import crypto
-<<<<<<< HEAD
 from utils.crypto import encrypt_data
 from utils import runtime_const
 from db.redis_database import REDIS_ASYNC_CLIENT
-=======
->>>>>>> ff906378
 
 
 class CircuitBreakerOpenException(Exception):
@@ -256,11 +253,7 @@
         return mediaflow_config.public_ip
 
     parsed_url = urlparse(mediaflow_config.proxy_url)
-<<<<<<< HEAD
-    if runtime_const.PRIVATE_CIDR.match(parsed_url.netloc):
-=======
     if is_private_ip(parsed_url.netloc):
->>>>>>> ff906378
         # MediaFlow proxy URL is a private IP address
         return None
 
@@ -311,11 +304,7 @@
     # Get the user's public IP address
     user_ip = get_client_ip(request)
     # check if the user's IP address is a private IP address
-<<<<<<< HEAD
-    if runtime_const.PRIVATE_CIDR.match(user_ip):
-=======
     if is_private_ip(user_ip):
->>>>>>> ff906378
         # Use host public IP address.
         return None
     return user_ip
